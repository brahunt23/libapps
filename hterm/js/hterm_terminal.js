--- conflicted
+++ resolved
@@ -3457,14 +3457,9 @@
  * Show overlay with current terminal size.
  */
 hterm.Terminal.prototype.overlaySize = function() {
-<<<<<<< HEAD
-  if (this.prefs_.get('enable-resize-notice'))
-    this.showOverlay(this.screenSize.width + 'x' + this.screenSize.height);
-=======
   if (this.prefs_.get('enable-resize-status')) {
     this.showOverlay(this.screenSize.width + 'x' + this.screenSize.height);
   }
->>>>>>> f0d1d381
 };
 
 /**
@@ -3820,11 +3815,7 @@
 
   var isNewSize = (columnCount != this.screenSize.width ||
                    rowCount != this.screenSize.height);
-<<<<<<< HEAD
-  var wasScrolledEnd = this.scrollPort_.isScrolledEnd;
-=======
   const wasScrolledEnd = this.scrollPort_.isScrolledEnd;
->>>>>>> f0d1d381
 
   // We do this even if the size didn't change, just to be sure everything is
   // in sync.
@@ -3837,14 +3828,9 @@
   this.restyleCursor_();
   this.scheduleSyncCursorPosition_();
 
-<<<<<<< HEAD
-  if (wasScrolledEnd)
-    this.scrollEnd();
-=======
   if (wasScrolledEnd) {
     this.scrollEnd();
   }
->>>>>>> f0d1d381
 };
 
 /**
