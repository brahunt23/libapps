// Copyright (c) 2012 The Chromium OS Authors. All rights reserved.
// Use of this source code is governed by a BSD-style license that can be
// found in the LICENSE file.

'use strict';

/**
 * PreferenceManager subclass managing global NaSSH preferences.
 *
 * This is currently just an ordered list of known connection profiles.
 *
 * @param {string} profileId
 * @extends {lib.PreferenceManager}
 * @constructor
 */
hterm.PreferenceManager = function(profileId) {
  lib.PreferenceManager.call(this, hterm.defaultStorage,
                             hterm.PreferenceManager.prefix_ + profileId);
  Object.entries(hterm.PreferenceManager.defaultPreferences).forEach(
      ([key, entry]) => {
        this.definePreference(key, entry['default']);
      });
};

/**
 * The storage key prefix to namespace the preferences.
 */
hterm.PreferenceManager.prefix_ = '/hterm/profiles/';

/**
 * List all the defined profiles.
 *
 * @param {function(!Array<string>)} callback Called with the list of profiles.
 */
hterm.PreferenceManager.listProfiles = function(callback) {
  hterm.defaultStorage.getItems(null, (items) => {
    const profiles = {};
    for (let key of Object.keys(items)) {
      if (key.startsWith(hterm.PreferenceManager.prefix_)) {
        // Turn "/hterm/profiles/foo/bar/cow" to "foo/bar/cow".
        const subKey = key.slice(hterm.PreferenceManager.prefix_.length);
        // Turn "foo/bar/cow" into "foo".
        profiles[subKey.split('/', 1)[0]] = true;
      }
    }
    callback(Object.keys(profiles));
  });
};

/** @enum {string} */
hterm.PreferenceManager.Categories = {
  Keyboard: 'Keyboard',
  Appearance: 'Appearance',
  CopyPaste: 'CopyPaste',
  Sounds: 'Sounds',
  Scrolling: 'Scrolling',
  Encoding: 'Encoding',
  Extensions: 'Extensions',
  Miscellaneous: 'Miscellaneous',
};

/**
 * List of categories, ordered by display order (top to bottom)
 */
hterm.PreferenceManager.categoryDefinitions = [
  { id: hterm.PreferenceManager.Categories.Appearance,
    text: 'Appearance (fonts, colors, images)'},
  { id: hterm.PreferenceManager.Categories.CopyPaste,
    text: 'Copy & Paste'},
  { id: hterm.PreferenceManager.Categories.Encoding,
    text: 'Encoding'},
  { id: hterm.PreferenceManager.Categories.Keyboard,
    text: 'Keyboard'},
  { id: hterm.PreferenceManager.Categories.Scrolling,
    text: 'Scrolling'},
  { id: hterm.PreferenceManager.Categories.Sounds,
    text: 'Sounds'},
  { id: hterm.PreferenceManager.Categories.Extensions,
    text: 'Extensions'},
  { id: hterm.PreferenceManager.Categories.Miscellaneous,
    text: 'Miscellaneous'}
];

/**
 * Internal helper to create a default preference object.
 *
 * @param {string} name The user readable name/title.
 * @param {!hterm.PreferenceManager.Categories} category The pref category.
 * @param {boolean|number|string|?Object} defaultValue The default pref value.
 * @param {string|!Array<string|null>} type The type for this pref (or an array
 *     for enums).
 * @param {string} help The user readable help text.
 * @return {!Object} The default pref object.
 */
hterm.PreferenceManager.definePref_ = function(
    name, category, defaultValue, type, help) {
  return {
    'name': name,
    'category': category,
    'default': defaultValue,
    'type': type,
    'help': help,
  };
};

hterm.PreferenceManager.defaultPreferences = {
  'alt-gr-mode': hterm.PreferenceManager.definePref_(
      'AltGr key mode',
      hterm.PreferenceManager.Categories.Keyboard,
      null, [null, 'none', 'ctrl-alt', 'left-alt', 'right-alt'],
      `Select an AltGr detection heuristic.\n` +
      `\n` +
      `'null': Autodetect based on navigator.language:\n` +
      `      'en-us' => 'none', else => 'right-alt'\n` +
      `'none': Disable any AltGr related munging.\n` +
      `'ctrl-alt': Assume Ctrl+Alt means AltGr.\n` +
      `'left-alt': Assume left Alt means AltGr.\n` +
      `'right-alt': Assume right Alt means AltGr.`
  ),

  'alt-backspace-is-meta-backspace': hterm.PreferenceManager.definePref_(
      'Alt-Backspace is Meta-Backspace',
      hterm.PreferenceManager.Categories.Keyboard,
      false, 'bool',
      `If set, undoes the Chrome OS Alt-Backspace->DEL remap, so that ` +
      `Alt-Backspace indeed is Alt-Backspace.`
  ),

  'alt-is-meta': hterm.PreferenceManager.definePref_(
      'Treat Alt key as Meta key',
      hterm.PreferenceManager.Categories.Keyboard,
      false, 'bool',
      `Whether the Alt key acts as a Meta key or as a distinct Alt key.`
  ),

  'alt-sends-what': hterm.PreferenceManager.definePref_(
      'Alt key modifier handling',
      hterm.PreferenceManager.Categories.Keyboard,
      'escape', ['escape', '8-bit', 'browser-key'],
      `Controls how the Alt key is handled.\n` +
      `\n` +
      `  escape: Send an ESC prefix.\n` +
      `  8-bit: Add 128 to the typed character as in xterm.\n` +
      `  browser-key: Wait for the keypress event and see what the browser\n` +
      `    says. (This won't work well on platforms where the browser\n` +
      `    performs a default action for some Alt sequences.)`
  ),

  'audible-bell-sound': hterm.PreferenceManager.definePref_(
      'Alert bell sound (URI)',
      hterm.PreferenceManager.Categories.Sounds,
      'lib-resource:hterm/audio/bell', 'url',
      `URL of the terminal bell sound. Empty string for no audible bell.`
  ),

  'desktop-notification-bell': hterm.PreferenceManager.definePref_(
      'Create desktop notifications for alert bells',
      hterm.PreferenceManager.Categories.Sounds,
      false, 'bool',
      `If true, terminal bells in the background will create a Web ` +
      `Notification. https://www.w3.org/TR/notifications/\n` +
      `\n` +
      `Displaying notifications requires permission from the user. When this ` +
      `option is set to true, hterm will attempt to ask the user for ` +
      `permission if necessary. Browsers may not show this permission ` +
      `request if it was not triggered by a user action.\n` +
      `\n` +
      `Chrome extensions with the "notifications" permission have permission ` +
      `to display notifications.`
  ),

  'background-color': hterm.PreferenceManager.definePref_(
      'Background color',
      hterm.PreferenceManager.Categories.Appearance,
      'rgb(16, 16, 16)', 'color',
      `The background color for text with no other color attributes.`
  ),

  'background-image': hterm.PreferenceManager.definePref_(
      'Background image',
      hterm.PreferenceManager.Categories.Appearance,
      '', 'string',
      `CSS value of the background image. Empty string for no image.\n` +
      `\n` +
      `For example:\n` +
      `  url(https://goo.gl/anedTK)\n` +
      `  linear-gradient(top bottom, blue, red)`
  ),

  'background-size': hterm.PreferenceManager.definePref_(
      'Background image size',
      hterm.PreferenceManager.Categories.Appearance,
      '', 'string',
      `CSS value of the background image size.`
  ),

  'background-position': hterm.PreferenceManager.definePref_(
      'Background image position',
      hterm.PreferenceManager.Categories.Appearance,
      '', 'string',
      `CSS value of the background image position.\n` +
      `\n` +
      `For example:\n` +
      `  10% 10%\n` +
      `  center`
  ),

  'backspace-sends-backspace': hterm.PreferenceManager.definePref_(
      'Backspace key behavior',
      hterm.PreferenceManager.Categories.Keyboard,
      false, 'bool',
      `If true, the backspace should send BS ('\\x08', aka ^H). Otherwise ` +
      `the backspace key should send '\\x7f'.`
  ),

  'character-map-overrides': hterm.PreferenceManager.definePref_(
      'Character map overrides',
      hterm.PreferenceManager.Categories.Appearance,
      null, 'value',
      `This is specified as an object. It is a sparse array, where each ` +
      `property is the character set code and the value is an object that is ` +
      `a sparse array itself. In that sparse array, each property is the ` +
      `received character and the value is the displayed character.\n` +
      `\n` +
      `For example:\n` +
      `  {"0":{"+":"\\u2192",",":"\\u2190","-":"\\u2191",".":"\\u2193", ` +
      `"0":"\\u2588"}}`
  ),

  'close-on-exit': hterm.PreferenceManager.definePref_(
      'Close window on exit',
      hterm.PreferenceManager.Categories.Miscellaneous,
      true, 'bool',
      `Whether to close the window when the command finishes executing.`
  ),

  'cursor-blink': hterm.PreferenceManager.definePref_(
      'Cursor blink',
      hterm.PreferenceManager.Categories.Appearance,
      false, 'bool',
      `Whether the text cursor blinks by default. This can be toggled at ` +
      `runtime via terminal escape sequences.`
  ),

  'cursor-blink-cycle': hterm.PreferenceManager.definePref_(
      'Cursor blink rate',
      hterm.PreferenceManager.Categories.Appearance,
      [1000, 500], 'value',
      `The text cursor blink rate in milliseconds.\n` +
      `\n` +
      `A two element array, the first of which is how long the text cursor ` +
      `should be on, second is how long it should be off.`
  ),

  'cursor-shape': hterm.PreferenceManager.definePref_(
      'Text cursor shape',
      hterm.PreferenceManager.Categories.Appearance,
      'BLOCK', ['BLOCK', 'BEAM', 'UNDERLINE'],
      `The shape of the visible text cursor. This can be toggled at ` +
      `runtime via terminal escape sequences.`
  ),

  'cursor-color': hterm.PreferenceManager.definePref_(
      'Text cursor color',
      hterm.PreferenceManager.Categories.Appearance,
      'rgba(255, 0, 0, 0.5)', 'color',
      `The color of the visible text cursor.`
  ),

  'color-palette-overrides': hterm.PreferenceManager.definePref_(
      'Initial color palette',
      hterm.PreferenceManager.Categories.Appearance,
      null, 'value',
      `Override colors in the default palette.\n` +
      `\n` +
      `This can be specified as an array or an object. If specified as an ` +
      `object it is assumed to be a sparse array, where each property ` +
      `is a numeric index into the color palette.\n` +
      `\n` +
      `Values can be specified as almost any CSS color value. This ` +
      `includes #RGB, #RRGGBB, rgb(...), rgba(...), and any color names ` +
      `that are also part of the standard X11 rgb.txt file.\n` +
      `\n` +
      `You can use 'null' to specify that the default value should be not ` +
      `be changed. This is useful for skipping a small number of indices ` +
      `when the value is specified as an array.\n` +
      `\n` +
      `For example, these both set color index 1 to blue:\n` +
      `  {1: "#0000ff"}\n` +
      `  [null, "#0000ff"]`
  ),

  'copy-on-select': hterm.PreferenceManager.definePref_(
      'Automatically copy selected content',
      hterm.PreferenceManager.Categories.CopyPaste,
      true, 'bool',
      `Automatically copy mouse selection to the clipboard.`
  ),

  'use-default-window-copy': hterm.PreferenceManager.definePref_(
      'Let the browser handle text copying',
      hterm.PreferenceManager.Categories.CopyPaste,
      false, 'bool',
      `Whether to use the default browser/OS's copy behavior.\n` +
      `\n` +
      `Allow the browser/OS to handle the copy event directly which might ` +
      `improve compatibility with some systems (where copying doesn't work ` +
      `at all), but makes the text selection less robust.\n` +
      `\n` +
      `For example, long lines that were automatically line wrapped will ` +
      `be copied with the newlines still in them.`
  ),

  'clear-selection-after-copy': hterm.PreferenceManager.definePref_(
      'Automatically clear text selection',
      hterm.PreferenceManager.Categories.CopyPaste,
      true, 'bool',
      `Whether to clear the selection after copying.`
  ),

  'ctrl-plus-minus-zero-zoom': hterm.PreferenceManager.definePref_(
      'Ctrl-+/-/0 zoom behavior',
      hterm.PreferenceManager.Categories.Keyboard,
      true, 'bool',
      `If true, Ctrl-Plus/Minus/Zero controls zoom.\n` +
      `If false, Ctrl-Shift-Plus/Minus/Zero controls zoom, Ctrl-Minus sends ` +
      `^_, Ctrl-Plus/Zero do nothing.`
  ),

  'ctrl-c-copy': hterm.PreferenceManager.definePref_(
      'Ctrl-C copy behavior',
      hterm.PreferenceManager.Categories.Keyboard,
      false, 'bool',
      `Ctrl-C copies if true, send ^C to host if false.\n` +
      `Ctrl-Shift-C sends ^C to host if true, copies if false.`
  ),

  'ctrl-v-paste': hterm.PreferenceManager.definePref_(
      'Ctrl-V paste behavior',
      hterm.PreferenceManager.Categories.Keyboard,
      false, 'bool',
      `Ctrl-V pastes if true, send ^V to host if false.\n` +
      `Ctrl-Shift-V sends ^V to host if true, pastes if false.`
  ),

  'east-asian-ambiguous-as-two-column': hterm.PreferenceManager.definePref_(
      'East Asian Ambiguous use two columns',
      hterm.PreferenceManager.Categories.Keyboard,
      false, 'bool',
      `Whether East Asian Ambiguous characters have two column width.`
  ),

  'enable-8-bit-control': hterm.PreferenceManager.definePref_(
      'Support non-UTF-8 C1 control characters',
      hterm.PreferenceManager.Categories.Keyboard,
      false, 'bool',
      `True to enable 8-bit control characters, false to ignore them.\n` +
      `\n` +
      `We'll respect the two-byte versions of these control characters ` +
      `regardless of this setting.`
  ),

  'enable-bold': hterm.PreferenceManager.definePref_(
      'Bold text behavior',
      hterm.PreferenceManager.Categories.Appearance,
      null, 'tristate',
      `If true, use bold weight font for text with the bold/bright ` +
      `attribute. False to use the normal weight font. Null to autodetect.`
  ),

  'enable-bold-as-bright': hterm.PreferenceManager.definePref_(
      'Use bright colors with bold text',
      hterm.PreferenceManager.Categories.Appearance,
      true, 'bool',
      `If true, use bright colors (8-15 on a 16 color palette) for any text ` +
      `with the bold attribute. False otherwise.`
  ),

  'enable-blink': hterm.PreferenceManager.definePref_(
      'Enable blinking text',
      hterm.PreferenceManager.Categories.Appearance,
      true, 'bool',
      `If true, respect the blink attribute. False to ignore it.`
  ),

  'enable-clipboard-notice': hterm.PreferenceManager.definePref_(
      'Show notification when copying content',
      hterm.PreferenceManager.Categories.CopyPaste,
      true, 'bool',
      `Whether to show a message in the terminal when the host writes to the ` +
      `clipboard.`
  ),

  'enable-clipboard-write': hterm.PreferenceManager.definePref_(
      'Allow remote clipboard writes',
      hterm.PreferenceManager.Categories.CopyPaste,
      true, 'bool',
      `Allow the remote host to write directly to the local system ` +
      `clipboard.\n` +
      `Read access is never granted regardless of this setting.\n` +
      `\n` +
      `This is used to control access to features like OSC-52.`
  ),

  'enable-dec12': hterm.PreferenceManager.definePref_(
      'Allow changing of text cursor blinking',
      hterm.PreferenceManager.Categories.Miscellaneous,
      false, 'bool',
      `Respect the host's attempt to change the text cursor blink status ` +
      `using DEC Private Mode 12.`
  ),

  'enable-csi-j-3': hterm.PreferenceManager.definePref_(
      'Allow clearing of scrollback buffer (CSI-J-3)',
      hterm.PreferenceManager.Categories.Miscellaneous,
      true, 'bool',
      `Whether CSI-J (Erase Display) mode 3 may clear the terminal ` +
      `scrollback buffer.\n` +
      `\n` +
      `Enabling this by default is safe.`
  ),

  'environment': hterm.PreferenceManager.definePref_(
      'Environment variables',
      hterm.PreferenceManager.Categories.Miscellaneous,
      {
        // Signal ncurses based apps to use UTF-8 output instead of legacy
        // drawing modes (which only work in ISO-2022 mode).  Since hterm is
        // always UTF-8, this shouldn't cause problems.
        'NCURSES_NO_UTF8_ACS': '1',
        'TERM': 'xterm-256color',
        // Set this env var that a bunch of mainstream terminal emulators set
        // to indicate we support true colors.
        // https://gist.github.com/XVilka/8346728
        'COLORTERM': 'truecolor',
      },
      'value',
      `The initial set of environment variables, as an object.`
  ),

  'font-family': hterm.PreferenceManager.definePref_(
      'Text font family',
      hterm.PreferenceManager.Categories.Appearance,
      '"DejaVu Sans Mono", "Noto Sans Mono", "Everson Mono", FreeMono, ' +
      'Menlo, Terminal, monospace',
      'string',
      `Default font family for the terminal text.`
  ),

  'font-size': hterm.PreferenceManager.definePref_(
      'Text font size',
      hterm.PreferenceManager.Categories.Appearance,
      15, 'int',
      `The default font size in pixels.`
  ),

  'font-smoothing': hterm.PreferenceManager.definePref_(
      'Text font smoothing',
      hterm.PreferenceManager.Categories.Appearance,
      'antialiased', 'string',
      `CSS font-smoothing property.`
  ),

  'foreground-color': hterm.PreferenceManager.definePref_(
      'Text color',
      hterm.PreferenceManager.Categories.Appearance,
      'rgb(240, 240, 240)', 'color',
      `The foreground color for text with no other color attributes.`
  ),

<<<<<<< HEAD
  'enable-resize-notice': hterm.PreferenceManager.definePref_(
      'Show notification when window resizes',
      hterm.PreferenceManager.categories.Appearance,
      true, 'bool',
      `Whether to show a notification when the terminal window changes size.`
=======
  'enable-resize-status': hterm.PreferenceManager.definePref_(
      'Show terminal dimensions when resized',
      hterm.PreferenceManager.Categories.Appearance,
      false, 'bool',
      `Whether to show terminal dimensions when the terminal changes size.`
>>>>>>> f0d1d381
  ),

  'hide-mouse-while-typing': hterm.PreferenceManager.definePref_(
      'Hide mouse cursor while typing',
      hterm.PreferenceManager.Categories.Keyboard,
      null, 'tristate',
      `Whether to automatically hide the mouse cursor when typing. ` +
      `By default, autodetect whether the platform/OS handles this.\n` +
      `\n` +
      `Note: Some operating systems may override this setting and thus you ` +
      `might not be able to always disable it.`
  ),

  'home-keys-scroll': hterm.PreferenceManager.definePref_(
      'Home/End key scroll behavior',
      hterm.PreferenceManager.Categories.Keyboard,
      false, 'bool',
      `If true, Home/End controls the terminal scrollbar and Shift-Home/` +
      `Shift-End are sent to the remote host. If false, then Home/End are ` +
      `sent to the remote host and Shift-Home/Shift-End scrolls.`
  ),

  'keybindings': hterm.PreferenceManager.definePref_(
      'Keyboard bindings/shortcuts',
      hterm.PreferenceManager.Categories.Keyboard,
      null, 'value',
      `A map of key sequence to key actions. Key sequences include zero or ` +
      `more modifier keys followed by a key code. Key codes can be decimal ` +
      `or hexadecimal numbers, or a key identifier. Key actions can be ` +
      `specified as a string to send to the host, or an action identifier. ` +
      `For a full explanation of the format, see https://goo.gl/LWRndr.\n` +
      `\n` +
      `Sample keybindings:\n` +
      `{\n` +
      `  "Ctrl-Alt-K": "clearTerminal",\n` +
      `  "Ctrl-Shift-L": "PASS",\n` +
      `  "Ctrl-H": "'Hello World'"\n` +
      `}`
  ),

  'media-keys-are-fkeys': hterm.PreferenceManager.definePref_(
      'Media keys are Fkeys',
      hterm.PreferenceManager.Categories.Keyboard,
      false, 'bool',
      `If true, convert media keys to their Fkey equivalent. If false, let ` +
      `the browser handle the keys.`
  ),

  'meta-sends-escape': hterm.PreferenceManager.definePref_(
      'Meta key modifier handling',
      hterm.PreferenceManager.Categories.Keyboard,
      true, 'bool',
      `Send an ESC prefix when pressing a key while holding the Meta key.\n` +
      `\n` +
      `For example, when enabled, pressing Meta-K will send ^[k as if you ` +
      `typed Escape then k. When disabled, only k will be sent.`
  ),

  'mouse-right-click-paste': hterm.PreferenceManager.definePref_(
      'Mouse right clicks paste content',
      hterm.PreferenceManager.Categories.CopyPaste,
      true, 'bool',
      `Paste on right mouse button clicks.\n` +
      `\n` +
      `This option is independent of the "mouse-paste-button" setting.\n` +
      `\n` +
      `Note: This will handle left & right handed mice correctly.`
  ),

  'mouse-paste-button': hterm.PreferenceManager.definePref_(
      'Mouse button paste',
      hterm.PreferenceManager.Categories.CopyPaste,
      null, [null, 0, 1, 2, 3, 4, 5, 6],
      `Mouse paste button, or null to autodetect.\n` +
      `\n` +
      `For autodetect, we'll use the middle mouse button for non-X11 ` +
      `platforms (including Chrome OS). On X11, we'll use the right mouse ` +
      `button (since the native window manager should paste via the middle ` +
      `mouse button).\n` +
      `\n` +
      `0 == left (primary) button.\n` +
      `1 == middle (auxiliary) button.\n` +
      `2 == right (secondary) button.\n` +
      `\n` +
      `This option is independent of the setting for right-click paste.\n` +
      `\n` +
      `Note: This will handle left & right handed mice correctly.`
  ),

  'word-break-match-left': hterm.PreferenceManager.definePref_(
      'Automatic selection halting (to the left)',
      hterm.PreferenceManager.Categories.CopyPaste,
      '[^\\s\\[\\](){}<>"\'\\^!@#$%&*,;:`]', 'string',
      `Regular expression to halt matching to the left (start) of a ` +
      `selection.\n` +
      `\n` +
      `Normally this is a character class to reject specific characters.\n` +
      `We allow "~" and "." by default as paths frequently start with those.`
  ),

  'word-break-match-right': hterm.PreferenceManager.definePref_(
      'Automatic selection halting (to the right)',
      hterm.PreferenceManager.Categories.CopyPaste,
      '[^\\s\\[\\](){}<>"\'\\^!@#$%&*,;:~.`]', 'string',
      `Regular expression to halt matching to the right (end) of a ` +
      `selection.\n` +
      `\n` +
      `Normally this is a character class to reject specific characters.`
  ),

  'word-break-match-middle': hterm.PreferenceManager.definePref_(
      'Word break characters',
      hterm.PreferenceManager.Categories.CopyPaste,
      '[^\\s\\[\\](){}<>"\'\\^]*', 'string',
      `Regular expression to match all the characters in the middle.\n` +
      `\n` +
      `Normally this is a character class to reject specific characters.\n` +
      `\n` +
      `Used to expand the selection surrounding the starting point.`
  ),

  'page-keys-scroll': hterm.PreferenceManager.definePref_(
      'Page Up/Down key scroll behavior',
      hterm.PreferenceManager.Categories.Keyboard,
      false, 'bool',
      `If true, Page Up/Page Down controls the terminal scrollbar and ` +
      `Shift-Page Up/Shift-Page Down are sent to the remote host. If false, ` +
      `then Page Up/Page Down are sent to the remote host and Shift-Page Up/` +
      `Shift-Page Down scrolls.`
  ),

  'pass-alt-number': hterm.PreferenceManager.definePref_(
      'Pass Alt-1..9 key behavior',
      hterm.PreferenceManager.Categories.Keyboard,
      null, 'tristate',
      `Whether Alt-1..9 is passed to the browser.\n` +
      `\n` +
      `This is handy when running hterm in a browser tab, so that you don't ` +
      `lose Chrome's "switch to tab" keyboard accelerators. When not running ` +
      `in a tab it's better to send these keys to the host so they can be ` +
      `used in vim or emacs.\n` +
      `\n` +
      `If true, Alt-1..9 will be handled by the browser. If false, Alt-1..9 ` +
      `will be sent to the host. If null, autodetect based on browser ` +
      `platform and window type.`
  ),

  'pass-ctrl-number': hterm.PreferenceManager.definePref_(
      'Pass Ctrl-1..9 key behavior',
      hterm.PreferenceManager.Categories.Keyboard,
      null, 'tristate',
      `Whether Ctrl-1..9 is passed to the browser.\n` +
      `\n` +
      `This is handy when running hterm in a browser tab, so that you don't ` +
      `lose Chrome's "switch to tab" keyboard accelerators. When not running ` +
      `in a tab it's better to send these keys to the host so they can be ` +
      `used in vim or emacs.\n` +
      `\n` +
      `If true, Ctrl-1..9 will be handled by the browser. If false, ` +
      `Ctrl-1..9 will be sent to the host. If null, autodetect based on ` +
      `browser platform and window type.`
  ),

  'pass-meta-number': hterm.PreferenceManager.definePref_(
      'Pass Meta-1..9 key behavior',
      hterm.PreferenceManager.Categories.Keyboard,
      null, 'tristate',
      `Whether Meta-1..9 is passed to the browser.\n` +
      `\n` +
      `This is handy when running hterm in a browser tab, so that you don't ` +
      `lose Chrome's "switch to tab" keyboard accelerators. When not running ` +
      `in a tab it's better to send these keys to the host so they can be ` +
      `used in vim or emacs.\n` +
      `\n` +
      `If true, Meta-1..9 will be handled by the browser. If false, ` +
      `Meta-1..9 will be sent to the host. If null, autodetect based on ` +
      `browser platform and window type.`
  ),

  'pass-meta-v': hterm.PreferenceManager.definePref_(
      'Pass Meta-V key behavior',
      hterm.PreferenceManager.Categories.Keyboard,
      true, 'bool',
      `Whether Meta-V gets passed to host.`
  ),

  'paste-on-drop': hterm.PreferenceManager.definePref_(
      'Allow drag & drop to paste',
      hterm.PreferenceManager.Categories.CopyPaste,
      true, 'bool',
      `If true, Drag and dropped text will paste into terminal.\n` +
      `If false, dropped text will be ignored.`
  ),

  'receive-encoding': hterm.PreferenceManager.definePref_(
      'Receive encoding',
      hterm.PreferenceManager.Categories.Encoding,
      'utf-8', ['utf-8', 'raw'],
      `Set the expected encoding for data received from the host.\n` +
      `If the encodings do not match, visual bugs are likely to be ` +
      `observed.\n` +
      `\n` +
      `Valid values are 'utf-8' and 'raw'.`
  ),

  'scroll-on-keystroke': hterm.PreferenceManager.definePref_(
      'Scroll to bottom after keystroke',
      hterm.PreferenceManager.Categories.Scrolling,
      true, 'bool',
      `Whether to scroll to the bottom on any keystroke.`
  ),

  'scroll-on-output': hterm.PreferenceManager.definePref_(
      'Scroll to bottom after new output',
      hterm.PreferenceManager.Categories.Scrolling,
      false, 'bool',
      `Whether to scroll to the bottom on terminal output.`
  ),

  'scrollbar-visible': hterm.PreferenceManager.definePref_(
      'Scrollbar visibility',
      hterm.PreferenceManager.Categories.Scrolling,
      true, 'bool',
      `The vertical scrollbar mode.`
  ),

  'scroll-wheel-may-send-arrow-keys': hterm.PreferenceManager.definePref_(
      'Emulate arrow keys with scroll wheel',
      hterm.PreferenceManager.Categories.Scrolling,
      false, 'bool',
      `When using the alternative screen buffer, and DECCKM (Application ` +
      `Cursor Keys) is active, mouse wheel scroll events will emulate arrow ` +
      `keys.\n` +
      `\n` +
      `It can be temporarily disabled by holding the Shift key.\n` +
      `\n` +
      `This frequently comes up when using pagers (less) or reading man ` +
      `pages or text editors (vi/nano) or using screen/tmux.`
  ),

  'scroll-wheel-move-multiplier': hterm.PreferenceManager.definePref_(
      'Mouse scroll wheel multiplier',
      hterm.PreferenceManager.Categories.Scrolling,
      1, 'int',
      `The multiplier for scroll wheel events when measured in pixels.\n` +
      `\n` +
      `Alters how fast the page scrolls.`
  ),

  'terminal-encoding': hterm.PreferenceManager.definePref_(
      'Terminal encoding',
      hterm.PreferenceManager.Categories.Encoding,
      'utf-8', ['iso-2022', 'utf-8', 'utf-8-locked'],
      `The default terminal encoding (DOCS).\n` +
      `\n` +
      `ISO-2022 enables character map translations (like graphics maps).\n` +
      `UTF-8 disables support for those.\n` +
      `\n` +
      `The locked variant means the encoding cannot be changed at runtime ` +
      `via terminal escape sequences.\n` +
      `\n` +
      `You should stick with UTF-8 unless you notice broken rendering with ` +
      `legacy applications.`
  ),

  'shift-insert-paste': hterm.PreferenceManager.definePref_(
      'Shift-Insert paste',
      hterm.PreferenceManager.Categories.Keyboard,
      true, 'bool',
      `Whether Shift-Insert is used for pasting or is sent to the remote host.`
  ),

  'user-css': hterm.PreferenceManager.definePref_(
      'Custom CSS (URI)',
      hterm.PreferenceManager.Categories.Appearance,
      '', 'url',
      `URL of user stylesheet to include in the terminal document.`
  ),

  'user-css-text': hterm.PreferenceManager.definePref_(
      'Custom CSS (inline text)',
      hterm.PreferenceManager.Categories.Appearance,
      '', 'multiline-string',
      `Custom CSS text for styling the terminal.`
  ),

  'allow-images-inline': hterm.PreferenceManager.definePref_(
      'Allow inline image display',
      hterm.PreferenceManager.Categories.Extensions,
      null, 'tristate',
      `Whether to allow the remote host to display images in the terminal.\n` +
      `\n` +
      `By default, we prompt until a choice is made.`
  ),
};

hterm.PreferenceManager.prototype =
    Object.create(lib.PreferenceManager.prototype);
/** @override */
hterm.PreferenceManager.constructor = hterm.PreferenceManager;<|MERGE_RESOLUTION|>--- conflicted
+++ resolved
@@ -468,19 +468,11 @@
       `The foreground color for text with no other color attributes.`
   ),
 
-<<<<<<< HEAD
-  'enable-resize-notice': hterm.PreferenceManager.definePref_(
-      'Show notification when window resizes',
-      hterm.PreferenceManager.categories.Appearance,
-      true, 'bool',
-      `Whether to show a notification when the terminal window changes size.`
-=======
   'enable-resize-status': hterm.PreferenceManager.definePref_(
       'Show terminal dimensions when resized',
       hterm.PreferenceManager.Categories.Appearance,
       false, 'bool',
       `Whether to show terminal dimensions when the terminal changes size.`
->>>>>>> f0d1d381
   ),
 
   'hide-mouse-while-typing': hterm.PreferenceManager.definePref_(
